// ============================================================================
// SCRIPT-DETAIL-LEVEL.JS - Version 1.2.0
// Detail-Level-System: Basic, Best Practice, Expert
// 
// Features:
// - Three detail levels with Matryoshka pattern (Level 1 ⊆ Level 2 ⊆ Level 3)
// - Persistent preferences via StateManager with graceful fallbacks
// - Event delegation for optimal performance
// - Keyboard shortcuts (Alt+1/2/3) and full accessibility support
// - Comprehensive error handling and cleanup
// - Enhanced public API with utility methods
// - Custom events for system integration
//
// Structure Rules:
// - Level 1: Basic information only
// - Level 2: Best practices and recommended approaches  
// - Level 3: All technical details and background
// - Same levels can only be siblings, lower levels cannot be children of higher levels
//
// @version 1.2.0
// @license MIT
// ============================================================================

<<<<<<< HEAD
/**
 * Detail Level Management System
 * Controls progressive disclosure of content across three nested detail levels
 *
 * Features:
 * - Three detail levels: Basic (1), Best Practice (2), Expert (3)
 * - Persistent user preferences via StateManager
 * - Responsive UI controls with active state management
 * - Event-driven architecture for preferences synchronization
 *
 * Structure Rules:
 * - Level 1 ⊆ Level 2 ⊆ Level 3 (Matryoshka pattern)
 * - Level 1: Basic information only
 * - Level 2: Best practices and recommended approaches
 * - Level 3: All technical details and background
 *
 * @version 1.2.0
 * @license MIT
 */

(function() {
    'use strict';

/**
 * Module identifier for logging purposes
 * @constant {string}
 */
const MODULE = 'DETAIL';

/**
 * Mapping between numeric values and level names
 * @constant {Object}
 */
const LEVEL_MAP = {
    '1': '1',
    '2': '2',
    '3': '3',
    'basic': '1',
    'bestpractice': '2',
    'expert': '3',
};

/**
 * Reverse mapping for button activation
 * @constant {Object}
 */
const LEVEL_TO_NUMBER = {
    'basic': '1',
    'bestpractice': '2',
    'expert': '3'
};

/**
 * Global configuration object for detail level system
 * @namespace CONFIG
 */
const CONFIG = {
    /**
     * CSS classes used by the detail level system
     * @namespace classes
     */
    classes : {
        detailLevel1: 'detail-level-1',
        detailLevel2: 'detail-level-2',
        detailLevel3: 'detail-level-3',
        detailLevelBtn: 'detail-level-btn',
        detailBtnMini: 'detail-btn-mini',
        active: 'active'
    }
}

/**
 * Generate CSS selectors from class configuration
 * Converts class names to CSS selectors for DOM queries
 */
CONFIG.selectors = Object.keys(CONFIG.classes).reduce((acc, key) => {
    // Prepend '.' to the class value to create a class selector
    if (typeof CONFIG.classes[key] === 'string')
    {
        acc[key] = `.${CONFIG.classes[key]}`;
    } else if (typeof CONFIG.classes[key] === 'function')
    {
        acc[key] = (a) => `.${CONFIG.classes[key](a)}`;
    }
    return acc;
}, {});

// Extend with additional non-class selectors
CONFIG.selectors = {
    ...CONFIG.selectors,
    // Add new, non-class selectors
    detailLevelInfo: '#detail-level-info'
}

/**
 * Internationalization strings for UI labels
 * @namespace i18n
 */
CONFIG.i18n = {
    de: {
        level1: 'Zeigt nur grundlegende Informationen',
 level2: 'Zeigt Best Practices und empfohlene Ansätze',
 level3: 'Zeigt alle technischen Details und Hintergründe'
    }
};

/**
 * Track initialization state to prevent multiple initializations
 * @private
 * @type {boolean}
 */
let _isInitialized = false;

// ========================================================================
// DETAIL LEVEL MANAGEMENT
// ========================================================================

/**
 * Sets the active detail level and updates all UI components
 * @param {string|number} level - The detail level to set (1/2/3 or basic/bestpractice/expert)
 * @returns {void}
 */
function setDetailLevel(level) {
    // Konvertiere numerischen Wert zu Level-Namen
    const normalizedLevel = LEVEL_MAP[level];

    if (!normalizedLevel) {
        LOG.error(MODULE, `Invalid level: ${level} (expected: 1/2/3 or basic/bestpractice/expert)`);
        return;
    }

    updateDetailVisibility(normalizedLevel);
    updateInfoText(normalizedLevel);
    updateActiveButton(normalizedLevel);

    if (window.StateManager) {
        window.StateManager.set('preferences.detailLevel', level);
    }
}

/**
 * Updates the visibility of detail level elements based on current level
 * @private
 * @param {string} level - The normalized detail level (1/2/3)
 * @returns {void}
 */
function updateDetailVisibility(level) {
    const currentLevel = LEVEL_MAP[level]

    const level1Elements = document.querySelectorAll(CONFIG.selectors.detailLevel1);
    level1Elements.forEach(el => el.style.display = 'block');

    const level2Elements = document.querySelectorAll(CONFIG.selectors.detailLevel2);
    level2Elements.forEach(el => {
        el.style.display = currentLevel >= 2 ? 'block' : 'none';
    });

    const level3Elements = document.querySelectorAll(CONFIG.selectors.detailLevel3);
    level3Elements.forEach(el => {
        el.style.display = currentLevel >= 3 ? 'block' : 'none';
    });
    LOG(MODULE, `Visibility updated: body.detail-level-${currentLevel}`);
}

/**
 * Updates the information text display based on current detail level
 * @private
 * @param {string} level - The detail level name
 * @returns {void}
 */
function updateInfoText(level) {
    const infoElement = document.getElementById(CONFIG.selectors.detailLevelInfo);
    if (!infoElement) {
        LOG.debug(MODULE, `Info element (${CONFIG.selectors.detailLevelInfo}) not found`);
        return;
    }

    const infoTexts = {
        basic: CONFIG.i18n.de.level1,
 best_practice: CONFIG.i18n.de.level2,
 expert: CONFIG.i18n.de.level3
    };

    infoElement.textContent = infoTexts[level] || '';
    LOG.debug(MODULE, `Info text updated: ${infoTexts[level]}`);
}

/**
 * Updates the active state of detail level control buttons
 * @private
 * @param {string} level - The detail level name
 * @returns {void}
 */
function updateActiveButton(level) {
    // Entferne .active von allen Buttons
    document.querySelectorAll(`${CONFIG.i18n.de.detailLevelBtn}, ${CONFIG.i18n.de.detailBtnMini}`).forEach(btn => {
        btn.classList.remove(CONFIG.classes.active);
    });

    // Konvertiere Level zu Nummer für Button-Selektor
    const levelNumber = LEVEL_TO_NUMBER[level];

    LOG.debug(MODULE, `Looking for buttons with data-level="${levelNumber}" or "${level}"`);

    // Aktiviere Buttons mit passendem data-level (numerisch oder Wort)
    const selectors = [
        `${CONFIG.selectors.detailLevelBtn}[data-level="${levelNumber}"]`,
 `${CONFIG.selectors.detailLevelBtn}[data-level="${level}"]`,
 `${CONFIG.selectors.detailBtnMini}[data-level="${levelNumber}"]`,
 `${CONFIG.selectors.detailBtnMini}[data-level="${level}"]`
    ];

    const activeButtons = document.querySelectorAll(selectors.join(', '));

    activeButtons.forEach(btn => {
        btn.classList.add(CONFIG.classes.active);
        LOG.debug(MODULE, `Activated button: data-level="${btn.dataset.level}"`);
    });

    if (activeButtons.length > 0) {
        LOG.info(MODULE, `Active button(s) updated: ${level} (${activeButtons.length} buttons)`);
    } else {
        LOG.warn(MODULE, `No buttons found for level: ${level}/${levelNumber}`);

        // Debug: Liste alle verfügbaren Buttons
        const allButtons = document.querySelectorAll(`${CONFIG.selectors.detailLevelBtn}, ${CONFIG.selectors.detailBtnMini}`);
        LOG.debug(MODULE, 'Available buttons:', Array.from(allButtons).map(btn => ({
            text: btn.textContent.trim(),
                                                                                   level: btn.dataset.level
        })));
=======
(function(scope) {
    'use strict';

    /**
     * Module identifier for logging and error reporting
     * @constant {string}
     */
    const MODULE = 'DETAIL';
    const _global = scope;

    // ========================================================================
    // DEPENDENCY CHECKING
    // ========================================================================

    /**
     * Validates system dependencies
     * @private
     * @returns {boolean}
     */
    function _checkDependencies() {
        try {
            if (typeof _global.LOG === 'undefined') {
                console.error(`${MODULE}: LOG system required but not available`);
                return false;
            }

            if (typeof _global.StateManager === 'undefined') {
                LOG.warn('StateManager unavailable - preferences disabled');
            }

            return true;
        } catch (error) {
            console.error(`${MODULE}: Dependency check failed:`, error);
            return false;
        }
    }

    // Check dependencies first
    if (!_checkDependencies()) return false;
    // This creates a local LOG object that automatically prepends MODULE
    const LOG = {
        debug: (message, ...data) => _global.LOG.debug(MODULE, message, ...data),
        info: (message, ...data) => _global.LOG.info(MODULE, message, ...data),
        warn: (message, ...data) => _global.LOG.warn(MODULE, message, ...data),
        error: (message, ...data) => _global.LOG.error(MODULE, message, ...data)
    };
    LOG.debug('Dependency check passed');

    // ========================================================================
    // CONFIGURATION AND SETTINGS
    // ========================================================================

    /**
     * Global configuration object following toast system pattern
     * @namespace CONFIG
     */
    const CONFIG = {
        // System defaults
        defaultLevel: 'basic',
        storageKey: 'userDetailLevelPreference',
        constants: {
            moduleName: 'DetailLevel',
            version: '1.2.1',
            events: {
                loaded: 'loaded',
                levelChanged: 'levelChanged',
                initialized: 'initialized'
            },
            // Keyboard shortcuts configuration
            KEYBOARD_SHORTCUTS : {
                '1': { key: '1', altKey: true, level: '1' },
                '2': { key: '2', altKey: true, level: '2' },
                '3': { key: '3', altKey: true, level: '3' }
            },
            // Reverse mapping for button activation
            LEVEL_TO_NUMBER: {
                'basic': '1', 'bestpractice': '2', 'expert': '3'
            },
            // Level mapping for consistent level normalization
            LEVEL_MAP: {
                '1': '1', '2': '2', '3': '3',
                'basic': '1', 'bestpractice': '2', 'expert': '3'
            }
        },

        settings: {
            // Keyboard shortcuts to work with toast messages
            shortcut1: 'Enter',
            shortcut2: ' '
        },
        
        // CSS classes for consistent theming
        classes: {
            detailLevel1: 'detail-level-1',
            detailLevel2: 'detail-level-2', 
            detailLevel3: 'detail-level-3',
            detailLevelBtn: 'detail-level-btn',
            detailBtnMini: 'detail-btn-mini',
            active: 'active',
            hidden: 'detail-level--hidden',
            contentSection: 'content-section',
            outOfFocus: 'content-section--out-of-focus'
        },

        // Internationalization
        i18n: {
            de: {
                level1: 'Zeigt nur grundlegende Informationen',
                level2: 'Zeigt Best Practices und empfohlene Ansätze', 
                level3: 'Zeigt alle technischen Details und Hintergründe'
            }
        }
    };

    /**
     * Generate CSS selectors from class configuration
     * Consistent with toast system pattern
     */
    CONFIG.selectors = Object.keys(CONFIG.classes).reduce((acc, key) => {
        try {
            if (typeof CONFIG.classes[key] === 'string') {
                acc[key] = `.${CONFIG.classes[key]}`;
            } else if (typeof CONFIG.classes[key] === 'function') {
                acc[key] = (a) => `.${CONFIG.classes[key](a)}`;
            }
            return acc;
        } catch (error) {
            LOG.error(`Selector generation failed for "${key}":`, error);
            return acc;
        }
    }, {});

    // Extend with additional selectors
    Object.assign(CONFIG.selectors, {
        detailLevelInfo: '#detail-level-info',
        detailControlContainer: '.detail-control-mini'
    });

    // ========================================================================
    // PRIVATE STATE VARIABLES
    // ========================================================================

    /** @private @type {boolean} */
    let _isInitialized = false;

    /** @private @type {HTMLElement|null} */
    let _delegationContainer = null;

    /** @private @type {string} */
    let _currentLevel = CONFIG.defaultLevel;

    /** @type {EventTarget|null} */
    let _eventTarget = null;

    /** @type {Array<{target: EventTarget, type: string, handler: Function}>} */
    const _unsubscribeFunctions = [];

    // ========================================================================
    // CORE LEVEL MANAGEMENT
    // ========================================================================

    /**
     * Gets current active level
     * @private
     * @returns {string}
     */
    function _getCurrentLevel() {
        return _currentLevel;
    }

    /**
     * Validates level support
     * @private
     * @param {string|number} level
     * @returns {boolean}
     */
    function _isValidLevel(level) {
        const isValid = level != null && level !== '' && CONFIG.constants.LEVEL_MAP[level] !== undefined;
        
        if (!isValid) {
            LOG.warn(`Invalid level: "${level}"`);
        }
        
        return isValid;
    }

    /**
     * Gets system default level
     * @private
     * @returns {string}
     */
    function _getDefaultLevel() {
        return CONFIG.defaultLevel;
    }

    /**
     * Core level setting with full UI synchronization
     * @param {string|number} level
     * @returns {boolean}
     */
    function setDetailLevel(level) {
        try {
            if (!_isValidLevel(level)) {
                LOG.error(`Unsupported level: ${level}`);
                return false;
            }

            const normalizedLevel = CONFIG.constants.LEVEL_MAP[level];

            // Skip if no change needed
            if (_currentLevel === level) {
                LOG.debug(`Level ${level} already active`);
                return true;
            }

            const previousLevel = _currentLevel;
            _currentLevel = level;

            LOG.debug(`Level change: ${previousLevel} → ${level}`);

            // Batch UI updates
            _updateDetailVisibility(normalizedLevel);
            _updateInfoText(normalizedLevel);
            _updateActiveButton(normalizedLevel);

            // Persist preference if available
            if (_global.StateManager) {
                try {
                    _global.StateManager.set('preferences.detailLevel', level);
                } catch (error) {
                    LOG.warn('Preference save failed:', error);
                }
            }

            // Notify other components
            _global.dispatchEvent(new CustomEvent('detailLevelChanged', {
                detail: { previousLevel, newLevel: level, normalizedLevel }
            }));

            LOG.info(`Level set to: ${level}`);
            return true;

        } catch (error) {
            LOG.error(`Level setting failed for "${level}":`, error);
            return false;
        }
    }

    // ========================================================================
    // UI UPDATE METHODS
    // ========================================================================

    /**
     * Updates element visibility based on current level
     * @private
     * @param {string} level
     * @returns {boolean}
     */
    function _updateDetailVisibility(level) {
        try {
            const currentLevel = CONFIG.constants.LEVEL_MAP[level];

            // Batch DOM operations for performance
            const operations = [
                { elements: CONFIG.selectors.detailLevel1, condition: () => true },
                { elements: CONFIG.selectors.detailLevel2, condition: (lvl) => lvl >= 2 },
                { elements: CONFIG.selectors.detailLevel3, condition: (lvl) => lvl >= 3 }
            ];

            operations.forEach(({ elements, condition }) => {
                const elementList = document.querySelectorAll(elements);
                const shouldShow = condition(currentLevel);
                
                elementList.forEach(el => {
                    try {
                        if (shouldShow) {
                            el.classList.remove(CONFIG.classes.hidden);
                        } else {
                            el.classList.add(CONFIG.classes.hidden);
                        }
                    } catch (error) {
                        LOG.warn('Element visibility update failed:', error);
                    }
                });
            });

            // Update content sections
            const contentSections = document.querySelectorAll(CONFIG.selectors.contentSection);
            contentSections.forEach(section => {
                try {
                    const hasContent = 
                        section.querySelector(CONFIG.selectors.detailLevel1) ||
                        (currentLevel >= 2 && section.querySelector(`${CONFIG.selectors.detailLevel2}:not(.${CONFIG.classes.hidden})`)) ||
                        (currentLevel >= 3 && section.querySelector(`${CONFIG.selectors.detailLevel3}:not(.${CONFIG.classes.hidden})`));

                    section.classList.toggle(CONFIG.classes.outOfFocus, !hasContent);
                } catch (error) {
                    LOG.warn('Content section update failed:', error);
                }
            });

            LOG.debug(`Visibility updated for level ${currentLevel}`);
            return true;

        } catch (error) {
            LOG.error('Visibility update failed:', error);
            return false;
        }
    }

    /**
     * Updates information text display
     * @private
     * @param {string} level
     * @returns {boolean}
     */
    function _updateInfoText(level) {
        try {
            const infoElement = document.querySelector(CONFIG.selectors.detailLevelInfo);
            if (!infoElement) {
                LOG.debug('Info element not found');
                return false;
            }

            const infoTexts = {
                basic: CONFIG.i18n.de.level1,
                bestpractice: CONFIG.i18n.de.level2,
                expert: CONFIG.i18n.de.level3
            };

            infoElement.textContent = infoTexts[level] || '';
            return true;

        } catch (error) {
            LOG.error('Info text update failed:', error);
            return false;
        }
    }

    /**
     * Updates button active states
     * @private
     * @param {string} level
     * @returns {boolean}
     */
    function _updateActiveButton(level) {
        try {
            const levelNumber = CONFIG.constants.LEVEL_TO_NUMBER[level];
            const allButtons = document.querySelectorAll(
                `${CONFIG.selectors.detailLevelBtn}, ${CONFIG.selectors.detailBtnMini}`
            );

            // Clear all active states
            allButtons.forEach(btn => {
                try {
                    btn.classList.remove(CONFIG.classes.active);
                    btn.setAttribute('aria-pressed', 'false');
                } catch (error) {
                    LOG.warn('Button state clear failed:', error);
                }
            });

            // Activate matching buttons
            const selectors = [
                `[data-level="${levelNumber}"]`,
                `[data-level="${level}"]`
            ].map(sel => 
                `${CONFIG.selectors.detailLevelBtn}${sel}, ${CONFIG.selectors.detailBtnMini}${sel}`
            ).join(', ');

            const activeButtons = document.querySelectorAll(selectors);
            let activatedCount = 0;

            activeButtons.forEach(btn => {
                try {
                    btn.classList.add(CONFIG.classes.active);
                    btn.setAttribute('aria-pressed', 'true');
                    activatedCount++;
                } catch (error) {
                    LOG.warn('Button activation failed:', error);
                }
            });

            if (activatedCount > 0) {
                LOG.debug(`Activated ${activatedCount} buttons for level ${level}`);
                return true;
            } else {
                LOG.warn(`No buttons found for level: ${level}`);
                return false;
            }

        } catch (error) {
            LOG.error('Button update failed:', error);
            return false;
        }
    }

    // ========================================================================
    // RESET FUNCTIONALITY
    // ========================================================================

    /**
     * Resets system to default state
     * @private
     * @returns {boolean}
     */
    function _resetToDefault() {
        try {
            const previousLevel = _currentLevel;
            _currentLevel = CONFIG.defaultLevel;

            LOG.debug(`Resetting from ${previousLevel} to default`);

            _updateDetailVisibility(CONFIG.defaultLevel);
            _updateInfoText(CONFIG.defaultLevel);
            _updateActiveButton(CONFIG.defaultLevel);

            // Clear stored preference
            if (_global.StateManager) {
                try {
                    _global.StateManager.remove('preferences.detailLevel');
                } catch (error) {
                    LOG.warn('Preference clear failed:', error);
                }
            }

            _global.dispatchEvent(new CustomEvent('detailLevelReset', {
                detail: { previousLevel, newLevel: CONFIG.defaultLevel }
            }));

            LOG.info('System reset completed');
            return true;

        } catch (error) {
            LOG.error('System reset failed:', error);
            return false;
        }
>>>>>>> 173577e1
    }
}

<<<<<<< HEAD
// ========================================================================
// UI - CONTROLS
// ========================================================================

/**
 * Initializes event listeners for detail level control buttons
 * @private
 * @returns {void}
 */
function initDetailLevelControls() {
    LOG(MODULE, 'Initializing detail level controls...');

    const buttons = document.querySelectorAll(`${CONFIG.selectors.detailLevelBtn}, ${CONFIG.selectors.detailBtnMini}`);

    LOG.debug(MODULE, `Found ${buttons.length} detail level buttons`);

    if (buttons.length === 0) {
        LOG.warn(MODULE, 'No detail level buttons found in DOM!');
        return;
    }

    buttons.forEach(btn => {
        const level = btn.dataset.level;

        LOG.debug(MODULE, `Button: "${btn.textContent.trim()}" with data-level="${level}"`);

        btn.addEventListener('click', (e) => {
            e.preventDefault();
            if (level) {
                setDetailLevel(level);
            } else {
                LOG.error(MODULE, 'Button has no data-level attribute', btn);
            }
        });
    });

    // Wende initialen Level aus Preferences an
    const initialLevel = window.StateManager.get('preferences.detailLevel');
    LOG(MODULE, `Applying initial detail level: ${initialLevel}`);

    updateDetailVisibility(initialLevel);
    updateInfoText(initialLevel);
    updateActiveButton(initialLevel);

    LOG.info(MODULE, 'Detail level controls initialized');
}

// ========================================================================
// EVENT LISTENERS
// ========================================================================

/**
 * Initializes system-wide event listeners for preferences synchronization
 * @private
 * @returns {void}
 */
function initDetailLevelListeners() {
    LOG(MODULE, 'Initializing event listeners...');

    // Reagiere auf Preferences-Loaded Event
    window.addEventListener('preferencesLoaded', () => {
        LOG(MODULE, 'Preferences loaded event received');
        const level = window.StateManager.get('preferences.detailLevel');
        LOG(MODULE, `Applying loaded detail level: ${level}`);

        updateDetailVisibility(level);
        updateInfoText(level);
        updateActiveButton(level);
    });

    window.addEventListener('preferencesReset', () => {
        LOG(MODULE, 'Preferences reset event received');
        const level = window.StateManager.get('preferences.detailLevel');

        updateDetailVisibility(level);
        updateInfoText(level);
        updateActiveButton(level);
    });

    LOG.info(MODULE, 'Event listeners initialized');
}

// ========================================================================
// INITIALISIERUNG
// ========================================================================

/**
 * Initializes the detail level management system
 * @public
 * @returns {void}
 */
function initDetailLevel() {
    if (_isInitialized) {
        LOG.warn(MODULE, 'Already initialized');
        return;
    }
    LOG(MODULE, 'Initializing detail level module...');

    initDetailLevelControls();
    initDetailLevelListeners();

    _isInitialized = true;
    LOG.info(MODULE, 'Detail level module initialized');
}

// ========================================================================
// PUBLIC API
// ========================================================================

/**
 * Public API for the Detail Level Management System
 * @namespace DetailLevel
 */
window.DetailLevel = {
    /**
     * Initializes the detail level system
     * @function init
     */
    init: initDetailLevel,

    /**
     * Sets the active detail level
     * @function setLevel
     * @param {string|number} level - The detail level to set
     */
    setLevel: setDetailLevel
};

LOG(MODULE, 'Detail level module loaded');
=======
    // ========================================================================
    // EVENT SYSTEM & HELPERS
    // ========================================================================

    /**
     * Dispatches a standardized CustomEvent from the module's event target.
     * @param {string} type - The event type (e.g., 'initialized', 'toastShown').
     * @param {Object} [detail={}] - The event detail payload.
     * @returns {void}
     */
    function _dispatchModuleEvent(type, detail = {}) {
        if (!_eventTarget) {
            LOG.warn('Event target not initialized. Cannot dispatch event.', { event: type });
            return;
        }

        // Verify type
        if (!Object.values(CONFIG.constants.events).includes(type)) {
            LOG.warn('Event type not defined. Cannot dispatch event.', { event: type });
            return;
        }

        // Standardize event detail payload
        const eventDetail = {
            ...detail,
            timestamp: Date.now(),
            module: CONFIG.constants.moduleName
        };

        const event = new CustomEvent(`${CONFIG.constants.moduleName}.${type}`, {
            detail: eventDetail,
            bubbles: true,
            cancelable: true
        });

        _eventTarget.dispatchEvent(event);
        LOG.debug(`Event Dispatched: ${type}`, eventDetail);
    }

    /**
     * Initializes the internal event system using EventTarget.
     * @returns {void}
     */
    function _initEventSystem() {
        if (typeof EventTarget !== 'undefined') {
            _eventTarget = new EventTarget();
            LOG.info('Internal EventTarget initialized.', { target: _eventTarget });
        } else {
            LOG.error('EventTarget is not supported. Module events disabled.', null);
            // Fallback: dummy object to avoid runtime errors
            _eventTarget = {
                dispatchEvent: () => {},
                addEventListener: () => {},
                removeEventListener: () => {}
            };
        }
    }

    /**
     * Helper: Unsubscribes all tracking event listeners.
     */
    function _unsubscribeAll() {
        _unsubscribeFunctions.forEach(({ target, type, handler }) => {
            target.removeEventListener(type, handler);
        });
        _unsubscribeFunctions.length = 0; // Clear array
        LOG.debug('Cleared all external subscriptions.', null);
    }

    /**
     * This function executes logic after the module is fully defined.
     * It must be called as the absolute last step.
     */
    function _loaded() {
        _initEventSystem();
        _dispatchModuleEvent(CONFIG.constants.events.loaded, { version: CONFIG.constants.version });
    }

    // ========================================================================
    // EVENT HANDLERS
    // ========================================================================

    /**
     * Handles button clicks via event delegation
     * @private
     * @param {Event} event
     */
    function _handleDetailLevelClick(event) {
        try {
            const button = event.target.closest(
                `${CONFIG.selectors.detailLevelBtn}, ${CONFIG.selectors.detailBtnMini}`
            );
            
            if (!button) return;

            event.preventDefault();
            const level = button.dataset.level;
            
            if (level) {
                setDetailLevel(level);
            } else {
                LOG.error('Button missing data-level', button);
            }
        } catch (error) {
            LOG.error('Click handler failed:', error);
        }
    }

    /**
     * Handles button keyboard activation
     * @private
     * @param {Event} event
     */
    function _handleDetailLevelKeydown(event) {
        try {
            if (event.key !== CONFIG.settings.shortcut1 && event.key !== CONFIG.settings.shortcut2) return;

            const button = event.target.closest(
                `${CONFIG.selectors.detailLevelBtn}, ${CONFIG.selectors.detailBtnMini}`
            );
            
            if (!button) return;

            event.preventDefault();
            const level = button.dataset.level;
            
            if (level) {
                setDetailLevel(level);
            }
        } catch (error) {
            LOG.error('Keydown handler failed:', error);
        }
    }

    /**
     * Handles global keyboard shortcuts
     * @private
     * @param {Event} event
     */
    function _handleKeyboardShortcuts(event) {
        try {
            for (const key in CONFIG.constants.KEYBOARD_SHORTCUTS) {
                const shortcut = CONFIG.constants.KEYBOARD_SHORTCUTS[key];
                
                if (event.key === shortcut.key && event.altKey && 
                    !event.ctrlKey && !event.shiftKey && !event.metaKey) {
                    
                    event.preventDefault();
                    event.stopPropagation();
                    setDetailLevel(shortcut.level);
                    return;
                }
            }
        } catch (error) {
            LOG.error('Shortcut handler failed:', error);
        }
    }

    // ========================================================================
    // INITIALIZATION
    // ========================================================================

    /**
     * Initializes event delegation system
     * @private
     * @returns {boolean}
     */
    function _initDetailLevelControls() {
        try {
            _delegationContainer = document.querySelector(CONFIG.selectors.detailControlContainer) || document;

            _delegationContainer.addEventListener('click', _handleDetailLevelClick);
            _delegationContainer.addEventListener('keydown', _handleDetailLevelKeydown);
            document.addEventListener('keydown', _handleKeyboardShortcuts);

            // Apply initial level
            let initialLevel = CONFIG.defaultLevel;
            if (_global.StateManager) {
                try {
                    const stored = _global.StateManager.get('preferences.detailLevel');
                    if (stored && _isValidLevel(stored)) {
                        initialLevel = stored;
                    }
                } catch (error) {
                    LOG.warn('Preference load failed:', error);
                }
            }

            _currentLevel = initialLevel;
            _updateDetailVisibility(initialLevel);
            _updateInfoText(initialLevel);
            _updateActiveButton(initialLevel);

            LOG.debug('Controls initialized');
            return true;

        } catch (error) {
            LOG.error('Controls initialization failed:', error);
            return false;
        }
    }

    /**
     * Initializes preference event listeners
     * @private
     * @returns {boolean}
     */
    function _initDetailLevelListeners() {
        try {
            if (_global.StateManager) {
                _global.addEventListener('preferencesLoaded', _preferencesLoadedAction);

                _global.addEventListener('preferencesReset', _resetToDefault);
            }

            LOG.debug('Listeners initialized');
            return true;

        } catch (error) {
            LOG.error('Listeners initialization failed:', error);
            return false;
        }
    }

    function _preferencesLoadedAction(e) {
        try {
            const level = _global.StateManager.get('preferences.detailLevel');
            if (level && _isValidLevel(level)) {
                setDetailLevel(level);
            }
        } catch (error) {
            LOG.error('Preferences loaded handler failed:', error);
        }
    }

    /**
     * Main initialization function
     * @public
     * @returns {boolean} - Return true is successful
     */
    function init() {
        try {
            if (_isInitialized) {
                LOG.warn('Already initialized');
                return true;
            }

            if (!_checkDependencies()) {
                return false;
            }

            const success = _initDetailLevelControls() && _initDetailLevelListeners();

            if (success) {
                _isInitialized = true;
                LOG.info('Initialization completed');
            }

            return success;

        } catch (error) {
            LOG.error('Initialization failed:', error);
            return false;
        }
    }

    // ========================================================================
    // CLEANUP AND DESTRUCTION
    // ========================================================================

    /**
     * Cleans up event listeners
     * @private
     */
    function _cleanupEventListeners() {
        try {
            if (_delegationContainer) {
                _delegationContainer.removeEventListener('click', _handleDetailLevelClick);
                _delegationContainer.removeEventListener('keydown', _handleDetailLevelKeydown);
            }
            
            document.removeEventListener('keydown', _handleKeyboardShortcuts);
            
            if (_global.StateManager) {
                _global.removeEventListener('preferencesLoaded', _preferencesLoadedAction);
                _global.removeEventListener('preferencesReset', _resetToDefault);
            }

            LOG.debug('Event listeners cleaned up');
        } catch (error) {
            LOG.error('Listener cleanup failed:', error);
        }
    }

    /**
     * Comprehensive system destruction
     * @public
     * @returns {boolean} - Returns true if successful
     */
    function destroy() {
        try {
            if (!_isInitialized) {
                LOG.warn('Not initialized');
                return false;
            }

            _cleanupEventListeners();
            
            // Reset state
            _isInitialized = false;
            _delegationContainer = null;
            _currentLevel = CONFIG.defaultLevel;

            delete _global[CONFIG.constants.moduleName];

            LOG.info('Destruction completed');
            return true;

        } catch (error) {
            LOG.error('Destruction failed:', error);
            return false;
        }
    }

    /**
     * Subscribes a handler to a module event (e.g., 'Toast.loaded').
     * @param {string} type - The event type (e.g., 'loaded').
     * @param {Function} handler - The callback function to execute when the event is dispatched.
     * @param {Object} [options={}] - Optional event listener options (e.g., capture, once).
     * @returns {void}
     */
    function addEventListener(type, handler, options) {
        if (_eventTarget) {
            _eventTarget.addEventListener(type, handler, options);
        }
    }

    /**
     * Unsubscribes a handler from a module event.
     * @param {string} type - The event type (e.g., 'loaded').
     * @param {Function} handler - The specific callback function to remove.
     * @param {Object} [options={}] - Optional event listener options.
     * @returns {void}
     */
    function removeEventListener(type, handler, options) {
        if (_eventTarget) {
            _eventTarget.removeEventListener(type, handler, options);
        }
    }

    // ========================================================================
    // PUBLIC API
    // ========================================================================

    /**
     * Public API following toast system pattern
     * @namespace DetailLevel
     */
    _global[CONFIG.constants.moduleName] = {
        // Core functionality
        init: init,
        setLevel: setDetailLevel,
        destroy: destroy,
        reset: _resetToDefault,

        // Utility methods
        getCurrentLevel: _getCurrentLevel,
        getDefaultLevel: _getDefaultLevel,
        isValidLevel: _isValidLevel,
        isInitialized: () => _isInitialized,

        // Event listener
        addEventListener: addEventListener,
        removeEventListener: removeEventListener,

        // Constants for programmatic use
        EVENTS: CONFIG.constants.events,
        LEVELS: {
            BASIC: 'basic',
            BEST_PRACTICE: 'bestpractice', 
            EXPERT: 'expert',
            LEVEL_1: '1',
            LEVEL_2: '2',
            LEVEL_3: '3'
        },

        // Debug functions (only when debugMode active)
        _debug: !_global.BUILD_INFO?.debugMode ? undefined : {
            CONFIG: CONFIG,
            currentLevel: () => _currentLevel,
            isInitialized: () => _isInitialized,
            delegationContainer: () => _delegationContainer
        }
    };

    _loaded();
>>>>>>> 173577e1

    LOG.info('Module loaded and exposed:', _global[CONFIG.constants.moduleName]);
})(self);<|MERGE_RESOLUTION|>--- conflicted
+++ resolved
@@ -21,238 +21,6 @@
 // @license MIT
 // ============================================================================
 
-<<<<<<< HEAD
-/**
- * Detail Level Management System
- * Controls progressive disclosure of content across three nested detail levels
- *
- * Features:
- * - Three detail levels: Basic (1), Best Practice (2), Expert (3)
- * - Persistent user preferences via StateManager
- * - Responsive UI controls with active state management
- * - Event-driven architecture for preferences synchronization
- *
- * Structure Rules:
- * - Level 1 ⊆ Level 2 ⊆ Level 3 (Matryoshka pattern)
- * - Level 1: Basic information only
- * - Level 2: Best practices and recommended approaches
- * - Level 3: All technical details and background
- *
- * @version 1.2.0
- * @license MIT
- */
-
-(function() {
-    'use strict';
-
-/**
- * Module identifier for logging purposes
- * @constant {string}
- */
-const MODULE = 'DETAIL';
-
-/**
- * Mapping between numeric values and level names
- * @constant {Object}
- */
-const LEVEL_MAP = {
-    '1': '1',
-    '2': '2',
-    '3': '3',
-    'basic': '1',
-    'bestpractice': '2',
-    'expert': '3',
-};
-
-/**
- * Reverse mapping for button activation
- * @constant {Object}
- */
-const LEVEL_TO_NUMBER = {
-    'basic': '1',
-    'bestpractice': '2',
-    'expert': '3'
-};
-
-/**
- * Global configuration object for detail level system
- * @namespace CONFIG
- */
-const CONFIG = {
-    /**
-     * CSS classes used by the detail level system
-     * @namespace classes
-     */
-    classes : {
-        detailLevel1: 'detail-level-1',
-        detailLevel2: 'detail-level-2',
-        detailLevel3: 'detail-level-3',
-        detailLevelBtn: 'detail-level-btn',
-        detailBtnMini: 'detail-btn-mini',
-        active: 'active'
-    }
-}
-
-/**
- * Generate CSS selectors from class configuration
- * Converts class names to CSS selectors for DOM queries
- */
-CONFIG.selectors = Object.keys(CONFIG.classes).reduce((acc, key) => {
-    // Prepend '.' to the class value to create a class selector
-    if (typeof CONFIG.classes[key] === 'string')
-    {
-        acc[key] = `.${CONFIG.classes[key]}`;
-    } else if (typeof CONFIG.classes[key] === 'function')
-    {
-        acc[key] = (a) => `.${CONFIG.classes[key](a)}`;
-    }
-    return acc;
-}, {});
-
-// Extend with additional non-class selectors
-CONFIG.selectors = {
-    ...CONFIG.selectors,
-    // Add new, non-class selectors
-    detailLevelInfo: '#detail-level-info'
-}
-
-/**
- * Internationalization strings for UI labels
- * @namespace i18n
- */
-CONFIG.i18n = {
-    de: {
-        level1: 'Zeigt nur grundlegende Informationen',
- level2: 'Zeigt Best Practices und empfohlene Ansätze',
- level3: 'Zeigt alle technischen Details und Hintergründe'
-    }
-};
-
-/**
- * Track initialization state to prevent multiple initializations
- * @private
- * @type {boolean}
- */
-let _isInitialized = false;
-
-// ========================================================================
-// DETAIL LEVEL MANAGEMENT
-// ========================================================================
-
-/**
- * Sets the active detail level and updates all UI components
- * @param {string|number} level - The detail level to set (1/2/3 or basic/bestpractice/expert)
- * @returns {void}
- */
-function setDetailLevel(level) {
-    // Konvertiere numerischen Wert zu Level-Namen
-    const normalizedLevel = LEVEL_MAP[level];
-
-    if (!normalizedLevel) {
-        LOG.error(MODULE, `Invalid level: ${level} (expected: 1/2/3 or basic/bestpractice/expert)`);
-        return;
-    }
-
-    updateDetailVisibility(normalizedLevel);
-    updateInfoText(normalizedLevel);
-    updateActiveButton(normalizedLevel);
-
-    if (window.StateManager) {
-        window.StateManager.set('preferences.detailLevel', level);
-    }
-}
-
-/**
- * Updates the visibility of detail level elements based on current level
- * @private
- * @param {string} level - The normalized detail level (1/2/3)
- * @returns {void}
- */
-function updateDetailVisibility(level) {
-    const currentLevel = LEVEL_MAP[level]
-
-    const level1Elements = document.querySelectorAll(CONFIG.selectors.detailLevel1);
-    level1Elements.forEach(el => el.style.display = 'block');
-
-    const level2Elements = document.querySelectorAll(CONFIG.selectors.detailLevel2);
-    level2Elements.forEach(el => {
-        el.style.display = currentLevel >= 2 ? 'block' : 'none';
-    });
-
-    const level3Elements = document.querySelectorAll(CONFIG.selectors.detailLevel3);
-    level3Elements.forEach(el => {
-        el.style.display = currentLevel >= 3 ? 'block' : 'none';
-    });
-    LOG(MODULE, `Visibility updated: body.detail-level-${currentLevel}`);
-}
-
-/**
- * Updates the information text display based on current detail level
- * @private
- * @param {string} level - The detail level name
- * @returns {void}
- */
-function updateInfoText(level) {
-    const infoElement = document.getElementById(CONFIG.selectors.detailLevelInfo);
-    if (!infoElement) {
-        LOG.debug(MODULE, `Info element (${CONFIG.selectors.detailLevelInfo}) not found`);
-        return;
-    }
-
-    const infoTexts = {
-        basic: CONFIG.i18n.de.level1,
- best_practice: CONFIG.i18n.de.level2,
- expert: CONFIG.i18n.de.level3
-    };
-
-    infoElement.textContent = infoTexts[level] || '';
-    LOG.debug(MODULE, `Info text updated: ${infoTexts[level]}`);
-}
-
-/**
- * Updates the active state of detail level control buttons
- * @private
- * @param {string} level - The detail level name
- * @returns {void}
- */
-function updateActiveButton(level) {
-    // Entferne .active von allen Buttons
-    document.querySelectorAll(`${CONFIG.i18n.de.detailLevelBtn}, ${CONFIG.i18n.de.detailBtnMini}`).forEach(btn => {
-        btn.classList.remove(CONFIG.classes.active);
-    });
-
-    // Konvertiere Level zu Nummer für Button-Selektor
-    const levelNumber = LEVEL_TO_NUMBER[level];
-
-    LOG.debug(MODULE, `Looking for buttons with data-level="${levelNumber}" or "${level}"`);
-
-    // Aktiviere Buttons mit passendem data-level (numerisch oder Wort)
-    const selectors = [
-        `${CONFIG.selectors.detailLevelBtn}[data-level="${levelNumber}"]`,
- `${CONFIG.selectors.detailLevelBtn}[data-level="${level}"]`,
- `${CONFIG.selectors.detailBtnMini}[data-level="${levelNumber}"]`,
- `${CONFIG.selectors.detailBtnMini}[data-level="${level}"]`
-    ];
-
-    const activeButtons = document.querySelectorAll(selectors.join(', '));
-
-    activeButtons.forEach(btn => {
-        btn.classList.add(CONFIG.classes.active);
-        LOG.debug(MODULE, `Activated button: data-level="${btn.dataset.level}"`);
-    });
-
-    if (activeButtons.length > 0) {
-        LOG.info(MODULE, `Active button(s) updated: ${level} (${activeButtons.length} buttons)`);
-    } else {
-        LOG.warn(MODULE, `No buttons found for level: ${level}/${levelNumber}`);
-
-        // Debug: Liste alle verfügbaren Buttons
-        const allButtons = document.querySelectorAll(`${CONFIG.selectors.detailLevelBtn}, ${CONFIG.selectors.detailBtnMini}`);
-        LOG.debug(MODULE, 'Available buttons:', Array.from(allButtons).map(btn => ({
-            text: btn.textContent.trim(),
-                                                                                   level: btn.dataset.level
-        })));
-=======
 (function(scope) {
     'use strict';
 
@@ -690,141 +458,8 @@
             LOG.error('System reset failed:', error);
             return false;
         }
->>>>>>> 173577e1
-    }
-}
-
-<<<<<<< HEAD
-// ========================================================================
-// UI - CONTROLS
-// ========================================================================
-
-/**
- * Initializes event listeners for detail level control buttons
- * @private
- * @returns {void}
- */
-function initDetailLevelControls() {
-    LOG(MODULE, 'Initializing detail level controls...');
-
-    const buttons = document.querySelectorAll(`${CONFIG.selectors.detailLevelBtn}, ${CONFIG.selectors.detailBtnMini}`);
-
-    LOG.debug(MODULE, `Found ${buttons.length} detail level buttons`);
-
-    if (buttons.length === 0) {
-        LOG.warn(MODULE, 'No detail level buttons found in DOM!');
-        return;
-    }
-
-    buttons.forEach(btn => {
-        const level = btn.dataset.level;
-
-        LOG.debug(MODULE, `Button: "${btn.textContent.trim()}" with data-level="${level}"`);
-
-        btn.addEventListener('click', (e) => {
-            e.preventDefault();
-            if (level) {
-                setDetailLevel(level);
-            } else {
-                LOG.error(MODULE, 'Button has no data-level attribute', btn);
-            }
-        });
-    });
-
-    // Wende initialen Level aus Preferences an
-    const initialLevel = window.StateManager.get('preferences.detailLevel');
-    LOG(MODULE, `Applying initial detail level: ${initialLevel}`);
-
-    updateDetailVisibility(initialLevel);
-    updateInfoText(initialLevel);
-    updateActiveButton(initialLevel);
-
-    LOG.info(MODULE, 'Detail level controls initialized');
-}
-
-// ========================================================================
-// EVENT LISTENERS
-// ========================================================================
-
-/**
- * Initializes system-wide event listeners for preferences synchronization
- * @private
- * @returns {void}
- */
-function initDetailLevelListeners() {
-    LOG(MODULE, 'Initializing event listeners...');
-
-    // Reagiere auf Preferences-Loaded Event
-    window.addEventListener('preferencesLoaded', () => {
-        LOG(MODULE, 'Preferences loaded event received');
-        const level = window.StateManager.get('preferences.detailLevel');
-        LOG(MODULE, `Applying loaded detail level: ${level}`);
-
-        updateDetailVisibility(level);
-        updateInfoText(level);
-        updateActiveButton(level);
-    });
-
-    window.addEventListener('preferencesReset', () => {
-        LOG(MODULE, 'Preferences reset event received');
-        const level = window.StateManager.get('preferences.detailLevel');
-
-        updateDetailVisibility(level);
-        updateInfoText(level);
-        updateActiveButton(level);
-    });
-
-    LOG.info(MODULE, 'Event listeners initialized');
-}
-
-// ========================================================================
-// INITIALISIERUNG
-// ========================================================================
-
-/**
- * Initializes the detail level management system
- * @public
- * @returns {void}
- */
-function initDetailLevel() {
-    if (_isInitialized) {
-        LOG.warn(MODULE, 'Already initialized');
-        return;
-    }
-    LOG(MODULE, 'Initializing detail level module...');
-
-    initDetailLevelControls();
-    initDetailLevelListeners();
-
-    _isInitialized = true;
-    LOG.info(MODULE, 'Detail level module initialized');
-}
-
-// ========================================================================
-// PUBLIC API
-// ========================================================================
-
-/**
- * Public API for the Detail Level Management System
- * @namespace DetailLevel
- */
-window.DetailLevel = {
-    /**
-     * Initializes the detail level system
-     * @function init
-     */
-    init: initDetailLevel,
-
-    /**
-     * Sets the active detail level
-     * @function setLevel
-     * @param {string|number} level - The detail level to set
-     */
-    setLevel: setDetailLevel
-};
-
-LOG(MODULE, 'Detail level module loaded');
-=======
+    }
+
     // ========================================================================
     // EVENT SYSTEM & HELPERS
     // ========================================================================
@@ -1221,7 +856,6 @@
     };
 
     _loaded();
->>>>>>> 173577e1
 
     LOG.info('Module loaded and exposed:', _global[CONFIG.constants.moduleName]);
 })(self);